// +build linux freebsd

package daemon

import (
	"fmt"
	"os"
	"path"
	"path/filepath"
	"strconv"
	"strings"
	"syscall"
	"time"

	"github.com/Sirupsen/logrus"
	"github.com/docker/docker/container"
	"github.com/docker/docker/daemon/execdriver"
	"github.com/docker/docker/daemon/links"
	"github.com/docker/docker/daemon/network"
	derr "github.com/docker/docker/errors"
	"github.com/docker/docker/pkg/fileutils"
	"github.com/docker/docker/pkg/idtools"
	"github.com/docker/docker/pkg/mount"
	"github.com/docker/docker/pkg/parsers"
	"github.com/docker/docker/pkg/stringid"
	"github.com/docker/docker/runconfig"
	containertypes "github.com/docker/engine-api/types/container"
	networktypes "github.com/docker/engine-api/types/network"
	"github.com/docker/go-units"
	"github.com/docker/libnetwork"
	"github.com/docker/libnetwork/netlabel"
	"github.com/docker/libnetwork/options"
	"github.com/opencontainers/runc/libcontainer/configs"
	"github.com/opencontainers/runc/libcontainer/devices"
	"github.com/opencontainers/runc/libcontainer/label"
)

func (daemon *Daemon) setupLinkedContainers(container *container.Container) ([]string, error) {
	var env []string
	children, err := daemon.children(container.Name)
	if err != nil {
		return nil, err
	}

	bridgeSettings := container.NetworkSettings.Networks["bridge"]
	if bridgeSettings == nil {
		return nil, nil
	}

	if len(children) > 0 {
		for linkAlias, child := range children {
			if !child.IsRunning() {
				return nil, derr.ErrorCodeLinkNotRunning.WithArgs(child.Name, linkAlias)
			}

			childBridgeSettings := child.NetworkSettings.Networks["bridge"]
			if childBridgeSettings == nil {
				return nil, fmt.Errorf("container %s not attached to default bridge network", child.ID)
			}

			link := links.NewLink(
				bridgeSettings.IPAddress,
				childBridgeSettings.IPAddress,
				linkAlias,
				child.Config.Env,
				child.Config.ExposedPorts,
			)

			for _, envVar := range link.ToEnv() {
				env = append(env, envVar)
			}
		}
	}
	return env, nil
}

func (daemon *Daemon) populateCommand(c *container.Container, env []string) error {
	var en *execdriver.Network
	if !c.Config.NetworkDisabled {
		en = &execdriver.Network{}
		if !daemon.execDriver.SupportsHooks() || c.HostConfig.NetworkMode.IsHost() {
			en.NamespacePath = c.NetworkSettings.SandboxKey
		}

		if c.HostConfig.NetworkMode.IsContainer() {
			nc, err := daemon.getNetworkedContainer(c.ID, c.HostConfig.NetworkMode.ConnectedContainer())
			if err != nil {
				return err
			}
			en.ContainerID = nc.ID
		}
	}

	ipc := &execdriver.Ipc{}
	var err error
	c.ShmPath, err = c.ShmResourcePath()
	if err != nil {
		return err
	}

	c.MqueuePath, err = c.MqueueResourcePath()
	if err != nil {
		return err
	}

	if c.HostConfig.IpcMode.IsContainer() {
		ic, err := daemon.getIpcContainer(c)
		if err != nil {
			return err
		}
		ipc.ContainerID = ic.ID
		c.ShmPath = ic.ShmPath
		c.MqueuePath = ic.MqueuePath
	} else {
		ipc.HostIpc = c.HostConfig.IpcMode.IsHost()
		if ipc.HostIpc {
			if _, err := os.Stat("/dev/shm"); err != nil {
				return fmt.Errorf("/dev/shm is not mounted, but must be for --ipc=host")
			}
			if _, err := os.Stat("/dev/mqueue"); err != nil {
				return fmt.Errorf("/dev/mqueue is not mounted, but must be for --ipc=host")
			}
			c.ShmPath = "/dev/shm"
			c.MqueuePath = "/dev/mqueue"
		}
	}

	pid := &execdriver.Pid{}
	pid.HostPid = c.HostConfig.PidMode.IsHost()

	uts := &execdriver.UTS{
		HostUTS: c.HostConfig.UTSMode.IsHost(),
	}

	// Build lists of devices allowed and created within the container.
	var userSpecifiedDevices []*configs.Device
	for _, deviceMapping := range c.HostConfig.Devices {
		devs, err := getDevicesFromPath(deviceMapping)
		if err != nil {
			return err
		}

		userSpecifiedDevices = append(userSpecifiedDevices, devs...)
	}

	allowedDevices := mergeDevices(configs.DefaultAllowedDevices, userSpecifiedDevices)

	autoCreatedDevices := mergeDevices(configs.DefaultAutoCreatedDevices, userSpecifiedDevices)

	var rlimits []*units.Rlimit
	ulimits := c.HostConfig.Ulimits

	// Merge ulimits with daemon defaults
	ulIdx := make(map[string]*units.Ulimit)
	for _, ul := range ulimits {
		ulIdx[ul.Name] = ul
	}
	for name, ul := range daemon.configStore.Ulimits {
		if _, exists := ulIdx[name]; !exists {
			ulimits = append(ulimits, ul)
		}
	}

	weightDevices, err := getBlkioWeightDevices(c.HostConfig)
	if err != nil {
		return err
	}

	readBpsDevice, err := getBlkioReadBpsDevices(c.HostConfig)
	if err != nil {
		return err
	}

	writeBpsDevice, err := getBlkioWriteBpsDevices(c.HostConfig)
	if err != nil {
		return err
	}

	readIOpsDevice, err := getBlkioReadIOpsDevices(c.HostConfig)
	if err != nil {
		return err
	}

	writeIOpsDevice, err := getBlkioWriteIOpsDevices(c.HostConfig)
	if err != nil {
		return err
	}

	for _, limit := range ulimits {
		rl, err := limit.GetRlimit()
		if err != nil {
			return err
		}
		rlimits = append(rlimits, rl)
	}

	resources := &execdriver.Resources{
		CommonResources: execdriver.CommonResources{
			Memory:            c.HostConfig.Memory,
			MemoryReservation: c.HostConfig.MemoryReservation,
			CPUShares:         c.HostConfig.CPUShares,
			BlkioWeight:       c.HostConfig.BlkioWeight,
		},
		MemorySwap:                   c.HostConfig.MemorySwap,
		KernelMemory:                 c.HostConfig.KernelMemory,
		CpusetCpus:                   c.HostConfig.CpusetCpus,
		CpusetMems:                   c.HostConfig.CpusetMems,
		CPUPeriod:                    c.HostConfig.CPUPeriod,
		CPUQuota:                     c.HostConfig.CPUQuota,
		Rlimits:                      rlimits,
		BlkioWeightDevice:            weightDevices,
		BlkioThrottleReadBpsDevice:   readBpsDevice,
		BlkioThrottleWriteBpsDevice:  writeBpsDevice,
		BlkioThrottleReadIOpsDevice:  readIOpsDevice,
		BlkioThrottleWriteIOpsDevice: writeIOpsDevice,
		OomKillDisable:               c.HostConfig.OomKillDisable,
		MemorySwappiness:             -1,
	}

	if c.HostConfig.MemorySwappiness != nil {
		resources.MemorySwappiness = *c.HostConfig.MemorySwappiness
	}

	processConfig := execdriver.ProcessConfig{
		CommonProcessConfig: execdriver.CommonProcessConfig{
			Entrypoint: c.Path,
			Arguments:  c.Args,
			Tty:        c.Config.Tty,
		},
		Privileged: c.HostConfig.Privileged,
		User:       c.Config.User,
	}

	processConfig.SysProcAttr = &syscall.SysProcAttr{Setsid: true}
	processConfig.Env = env

	remappedRoot := &execdriver.User{}
	rootUID, rootGID := daemon.GetRemappedUIDGID()
	if rootUID != 0 {
		remappedRoot.UID = rootUID
		remappedRoot.GID = rootGID
	}
	uidMap, gidMap := daemon.GetUIDGIDMaps()

	defaultCgroupParent := "/docker"
	if daemon.configStore.CgroupParent != "" {
		defaultCgroupParent = daemon.configStore.CgroupParent
	} else {
		for _, option := range daemon.configStore.ExecOptions {
			key, val, err := parsers.ParseKeyValueOpt(option)
			if err != nil || !strings.EqualFold(key, "native.cgroupdriver") {
				continue
			}
			if val == "systemd" {
				defaultCgroupParent = "system.slice"
			}
		}
	}
	c.Command = &execdriver.Command{
		CommonCommand: execdriver.CommonCommand{
			ID:            c.ID,
			InitPath:      "/.dockerinit",
			MountLabel:    c.GetMountLabel(),
			Network:       en,
			ProcessConfig: processConfig,
			ProcessLabel:  c.GetProcessLabel(),
			Rootfs:        c.BaseFS,
			Resources:     resources,
			WorkingDir:    c.Config.WorkingDir,
		},
		AllowedDevices:     allowedDevices,
		AppArmorProfile:    c.AppArmorProfile,
		AutoCreatedDevices: autoCreatedDevices,
		CapAdd:             c.HostConfig.CapAdd.Slice(),
		CapDrop:            c.HostConfig.CapDrop.Slice(),
		CgroupParent:       defaultCgroupParent,
		GIDMapping:         gidMap,
		GroupAdd:           c.HostConfig.GroupAdd,
		Ipc:                ipc,
		OomScoreAdj:        c.HostConfig.OomScoreAdj,
		Pid:                pid,
		ReadonlyRootfs:     c.HostConfig.ReadonlyRootfs,
		RemappedRoot:       remappedRoot,
		SeccompProfile:     c.SeccompProfile,
		UIDMapping:         uidMap,
		UTS:                uts,
	}
	if c.HostConfig.CgroupParent != "" {
		c.Command.CgroupParent = c.HostConfig.CgroupParent
	}

	return nil
}

// getSize returns the real size & virtual size of the container.
func (daemon *Daemon) getSize(container *container.Container) (int64, int64) {
	var (
		sizeRw, sizeRootfs int64
		err                error
	)

	if err := daemon.Mount(container); err != nil {
		logrus.Errorf("Failed to compute size of container rootfs %s: %s", container.ID, err)
		return sizeRw, sizeRootfs
	}
	defer daemon.Unmount(container)

	sizeRw, err = container.RWLayer.Size()
	if err != nil {
		logrus.Errorf("Driver %s couldn't return diff size of container %s: %s",
			daemon.GraphDriverName(), container.ID, err)
		// FIXME: GetSize should return an error. Not changing it now in case
		// there is a side-effect.
		sizeRw = -1
	}

	if parent := container.RWLayer.Parent(); parent != nil {
		sizeRootfs, err = parent.Size()
		if err != nil {
			sizeRootfs = -1
		} else if sizeRw != -1 {
			sizeRootfs += sizeRw
		}
	}
	return sizeRw, sizeRootfs
}

func (daemon *Daemon) buildSandboxOptions(container *container.Container, n libnetwork.Network) ([]libnetwork.SandboxOption, error) {
	var (
		sboxOptions []libnetwork.SandboxOption
		err         error
		dns         []string
		dnsSearch   []string
		dnsOptions  []string
	)

	sboxOptions = append(sboxOptions, libnetwork.OptionHostname(container.Config.Hostname),
		libnetwork.OptionDomainname(container.Config.Domainname))

	if container.HostConfig.NetworkMode.IsHost() {
		sboxOptions = append(sboxOptions, libnetwork.OptionUseDefaultSandbox())
		sboxOptions = append(sboxOptions, libnetwork.OptionOriginHostsPath("/etc/hosts"))
		sboxOptions = append(sboxOptions, libnetwork.OptionOriginResolvConfPath("/etc/resolv.conf"))
	} else if daemon.execDriver.SupportsHooks() {
		// OptionUseExternalKey is mandatory for userns support.
		// But optional for non-userns support
		sboxOptions = append(sboxOptions, libnetwork.OptionUseExternalKey())
	}

	container.HostsPath, err = container.GetRootResourcePath("hosts")
	if err != nil {
		return nil, err
	}
	sboxOptions = append(sboxOptions, libnetwork.OptionHostsPath(container.HostsPath))

	container.ResolvConfPath, err = container.GetRootResourcePath("resolv.conf")
	if err != nil {
		return nil, err
	}
	sboxOptions = append(sboxOptions, libnetwork.OptionResolvConfPath(container.ResolvConfPath))

	if len(container.HostConfig.DNS) > 0 {
		dns = container.HostConfig.DNS
	} else if len(daemon.configStore.DNS) > 0 {
		dns = daemon.configStore.DNS
	}

	for _, d := range dns {
		sboxOptions = append(sboxOptions, libnetwork.OptionDNS(d))
	}

	if len(container.HostConfig.DNSSearch) > 0 {
		dnsSearch = container.HostConfig.DNSSearch
	} else if len(daemon.configStore.DNSSearch) > 0 {
		dnsSearch = daemon.configStore.DNSSearch
	}

	for _, ds := range dnsSearch {
		sboxOptions = append(sboxOptions, libnetwork.OptionDNSSearch(ds))
	}

	if len(container.HostConfig.DNSOptions) > 0 {
		dnsOptions = container.HostConfig.DNSOptions
	} else if len(daemon.configStore.DNSOptions) > 0 {
		dnsOptions = daemon.configStore.DNSOptions
	}

	for _, ds := range dnsOptions {
		sboxOptions = append(sboxOptions, libnetwork.OptionDNSOptions(ds))
	}

	if container.NetworkSettings.SecondaryIPAddresses != nil {
		name := container.Config.Hostname
		if container.Config.Domainname != "" {
			name = name + "." + container.Config.Domainname
		}

		for _, a := range container.NetworkSettings.SecondaryIPAddresses {
			sboxOptions = append(sboxOptions, libnetwork.OptionExtraHost(name, a.Addr))
		}
	}

	for _, extraHost := range container.HostConfig.ExtraHosts {
		// allow IPv6 addresses in extra hosts; only split on first ":"
		parts := strings.SplitN(extraHost, ":", 2)
		sboxOptions = append(sboxOptions, libnetwork.OptionExtraHost(parts[0], parts[1]))
	}

	// Link feature is supported only for the default bridge network.
	// return if this call to build join options is not for default bridge network
	if n.Name() != "bridge" {
		return sboxOptions, nil
	}

	ep, _ := container.GetEndpointInNetwork(n)
	if ep == nil {
		return sboxOptions, nil
	}

	var childEndpoints, parentEndpoints []string

	children, err := daemon.children(container.Name)
	if err != nil {
		return nil, err
	}

	for linkAlias, child := range children {
		if !isLinkable(child) {
			return nil, fmt.Errorf("Cannot link to %s, as it does not belong to the default network", child.Name)
		}
		_, alias := path.Split(linkAlias)
		// allow access to the linked container via the alias, real name, and container hostname
		aliasList := alias + " " + child.Config.Hostname
		// only add the name if alias isn't equal to the name
		if alias != child.Name[1:] {
			aliasList = aliasList + " " + child.Name[1:]
		}
		sboxOptions = append(sboxOptions, libnetwork.OptionExtraHost(aliasList, child.NetworkSettings.Networks["bridge"].IPAddress))
		cEndpoint, _ := child.GetEndpointInNetwork(n)
		if cEndpoint != nil && cEndpoint.ID() != "" {
			childEndpoints = append(childEndpoints, cEndpoint.ID())
		}
	}

	bridgeSettings := container.NetworkSettings.Networks["bridge"]
	refs := daemon.containerGraph().RefPaths(container.ID)
	for _, ref := range refs {
		if ref.ParentID == "0" {
			continue
		}

		c, err := daemon.GetContainer(ref.ParentID)
		if err != nil {
			logrus.Error(err)
		}

		if c != nil && !daemon.configStore.DisableBridge && container.HostConfig.NetworkMode.IsPrivate() {
			logrus.Debugf("Update /etc/hosts of %s for alias %s with ip %s", c.ID, ref.Name, bridgeSettings.IPAddress)
			sboxOptions = append(sboxOptions, libnetwork.OptionParentUpdate(c.ID, ref.Name, bridgeSettings.IPAddress))
			if ep.ID() != "" {
				parentEndpoints = append(parentEndpoints, ep.ID())
			}
		}
	}

	linkOptions := options.Generic{
		netlabel.GenericData: options.Generic{
			"ParentEndpoints": parentEndpoints,
			"ChildEndpoints":  childEndpoints,
		},
	}

	sboxOptions = append(sboxOptions, libnetwork.OptionGeneric(linkOptions))

	return sboxOptions, nil
}

func (daemon *Daemon) updateNetworkSettings(container *container.Container, n libnetwork.Network) error {
	if container.NetworkSettings == nil {
		container.NetworkSettings = &network.Settings{Networks: make(map[string]*networktypes.EndpointSettings)}
	}

	if !container.HostConfig.NetworkMode.IsHost() && containertypes.NetworkMode(n.Type()).IsHost() {
		return runconfig.ErrConflictHostNetwork
	}

	for s := range container.NetworkSettings.Networks {
		sn, err := daemon.FindNetwork(s)
		if err != nil {
			continue
		}

		if sn.Name() == n.Name() {
			// Avoid duplicate config
			return nil
		}
		if !containertypes.NetworkMode(sn.Type()).IsPrivate() ||
			!containertypes.NetworkMode(n.Type()).IsPrivate() {
			return runconfig.ErrConflictSharedNetwork
		}
		if containertypes.NetworkMode(sn.Name()).IsNone() ||
			containertypes.NetworkMode(n.Name()).IsNone() {
			return runconfig.ErrConflictNoNetwork
		}
	}

	if _, ok := container.NetworkSettings.Networks[n.Name()]; !ok {
		container.NetworkSettings.Networks[n.Name()] = new(networktypes.EndpointSettings)
	}

	return nil
}

func (daemon *Daemon) updateEndpointNetworkSettings(container *container.Container, n libnetwork.Network, ep libnetwork.Endpoint) error {
	if err := container.BuildEndpointInfo(n, ep); err != nil {
		return err
	}

	if container.HostConfig.NetworkMode == containertypes.NetworkMode("bridge") {
		container.NetworkSettings.Bridge = daemon.configStore.Bridge.Iface
	}

	return nil
}

// UpdateNetwork is used to update the container's network (e.g. when linked containers
// get removed/unlinked).
func (daemon *Daemon) updateNetwork(container *container.Container) error {
	ctrl := daemon.netController
	sid := container.NetworkSettings.SandboxID

	sb, err := ctrl.SandboxByID(sid)
	if err != nil {
		return derr.ErrorCodeNoSandbox.WithArgs(sid, err)
	}

	// Find if container is connected to the default bridge network
	var n libnetwork.Network
	for name := range container.NetworkSettings.Networks {
		sn, err := daemon.FindNetwork(name)
		if err != nil {
			continue
		}
		if sn.Name() == "bridge" {
			n = sn
			break
		}
	}

	if n == nil {
		// Not connected to the default bridge network; Nothing to do
		return nil
	}

	options, err := daemon.buildSandboxOptions(container, n)
	if err != nil {
		return derr.ErrorCodeNetworkUpdate.WithArgs(err)
	}

	if err := sb.Refresh(options...); err != nil {
		return derr.ErrorCodeNetworkRefresh.WithArgs(sid, err)
	}

	return nil
}

// updateContainerNetworkSettings update the network settings
func (daemon *Daemon) updateContainerNetworkSettings(container *container.Container, endpointsConfig map[string]*networktypes.EndpointSettings) error {
	var (
		n   libnetwork.Network
		err error
	)

	mode := container.HostConfig.NetworkMode
	if container.Config.NetworkDisabled || mode.IsContainer() {
		return nil
	}

	networkName := mode.NetworkName()
	if mode.IsDefault() {
		networkName = daemon.netController.Config().Daemon.DefaultNetwork
	}
	if mode.IsUserDefined() {
		n, err = daemon.FindNetwork(networkName)
		if err != nil {
			return err
		}
		networkName = n.Name()
	}
	if container.NetworkSettings == nil {
		container.NetworkSettings = &network.Settings{}
	}
	if endpointsConfig != nil {
		container.NetworkSettings.Networks = endpointsConfig
	}
	if container.NetworkSettings.Networks == nil {
		container.NetworkSettings.Networks = make(map[string]*networktypes.EndpointSettings)
		container.NetworkSettings.Networks[networkName] = new(networktypes.EndpointSettings)
	}
	if !mode.IsUserDefined() {
		return nil
	}
	// Make sure to internally store the per network endpoint config by network name
	if _, ok := container.NetworkSettings.Networks[networkName]; ok {
		return nil
	}
	if nwConfig, ok := container.NetworkSettings.Networks[n.ID()]; ok {
		container.NetworkSettings.Networks[networkName] = nwConfig
		delete(container.NetworkSettings.Networks, n.ID())
		return nil
	}

	return nil
}

func (daemon *Daemon) allocateNetwork(container *container.Container, isRestoring bool) error {
	controller := daemon.netController

	// Cleanup any stale sandbox left over due to ungraceful daemon shutdown
	if err := controller.SandboxDestroy(container.ID); err != nil {
		logrus.Errorf("failed to cleanup up stale network sandbox for container %s", container.ID)
	}

	updateSettings := false
	if len(container.NetworkSettings.Networks) == 0 {
		if container.Config.NetworkDisabled || container.HostConfig.NetworkMode.IsContainer() {
			return nil
		}

		err := daemon.updateContainerNetworkSettings(container, nil)
		if err != nil {
			return err
		}
		updateSettings = true
	}

<<<<<<< HEAD
	for n := range container.NetworkSettings.Networks {
		if err := daemon.connectToNetwork(container, n, updateSettings, isRestoring); err != nil {
=======
	for n, nConf := range container.NetworkSettings.Networks {
		if err := daemon.connectToNetwork(container, n, nConf, updateSettings); err != nil {
>>>>>>> 2bb3fc1b
			return err
		}
	}

	return container.WriteHostConfig()
}

func (daemon *Daemon) getNetworkSandbox(container *container.Container) libnetwork.Sandbox {
	var sb libnetwork.Sandbox
	daemon.netController.WalkSandboxes(func(s libnetwork.Sandbox) bool {
		if s.ContainerID() == container.ID {
			sb = s
			return true
		}
		return false
	})
	return sb
}

// hasUserDefinedIPAddress returns whether the passed endpoint configuration contains IP address configuration
func hasUserDefinedIPAddress(epConfig *networktypes.EndpointSettings) bool {
	return epConfig != nil && epConfig.IPAMConfig != nil && (len(epConfig.IPAMConfig.IPv4Address) > 0 || len(epConfig.IPAMConfig.IPv6Address) > 0)
}

// User specified ip address is acceptable only for networks with user specified subnets.
func validateNetworkingConfig(n libnetwork.Network, epConfig *networktypes.EndpointSettings) error {
	if !hasUserDefinedIPAddress(epConfig) {
		return nil
	}
	_, nwIPv4Configs, nwIPv6Configs := n.Info().IpamConfig()
	for _, s := range []struct {
		ipConfigured  bool
		subnetConfigs []*libnetwork.IpamConf
	}{
		{
			ipConfigured:  len(epConfig.IPAMConfig.IPv4Address) > 0,
			subnetConfigs: nwIPv4Configs,
		},
		{
			ipConfigured:  len(epConfig.IPAMConfig.IPv6Address) > 0,
			subnetConfigs: nwIPv6Configs,
		},
	} {
		if s.ipConfigured {
			foundSubnet := false
			for _, cfg := range s.subnetConfigs {
				if len(cfg.PreferredPool) > 0 {
					foundSubnet = true
					break
				}
			}
			if !foundSubnet {
				return runconfig.ErrUnsupportedNetworkNoSubnetAndIP
			}
		}
	}

	return nil
}

// cleanOperationalData resets the operational data from the passed endpoint settings
func cleanOperationalData(es *networktypes.EndpointSettings) {
	es.EndpointID = ""
	es.Gateway = ""
	es.IPAddress = ""
	es.IPPrefixLen = 0
	es.IPv6Gateway = ""
	es.GlobalIPv6Address = ""
	es.GlobalIPv6PrefixLen = 0
	es.MacAddress = ""
}

// ConnectToNetwork connects a container to a network
func (daemon *Daemon) ConnectToNetwork(container *container.Container, idOrName string, endpointConfig *networktypes.EndpointSettings) error {
	if !container.Running {
		return derr.ErrorCodeNotRunning.WithArgs(container.ID)
	}
<<<<<<< HEAD
	if err := daemon.connectToNetwork(container, idOrName, true, false); err != nil {
=======
	if err := daemon.connectToNetwork(container, idOrName, endpointConfig, true); err != nil {
>>>>>>> 2bb3fc1b
		return err
	}
	if err := container.ToDiskLocking(); err != nil {
		return fmt.Errorf("Error saving container to disk: %v", err)
	}
	return nil
}

<<<<<<< HEAD
func (daemon *Daemon) connectToNetwork(container *container.Container, idOrName string, updateSettings bool, isRestoring bool) (err error) {
=======
func (daemon *Daemon) connectToNetwork(container *container.Container, idOrName string, endpointConfig *networktypes.EndpointSettings, updateSettings bool) (err error) {
>>>>>>> 2bb3fc1b
	if container.HostConfig.NetworkMode.IsContainer() {
		return runconfig.ErrConflictSharedNetwork
	}

	if !containertypes.NetworkMode(idOrName).IsUserDefined() && hasUserDefinedIPAddress(endpointConfig) {
		return runconfig.ErrUnsupportedNetworkAndIP
	}

	if containertypes.NetworkMode(idOrName).IsBridge() &&
		daemon.configStore.DisableBridge {
		container.Config.NetworkDisabled = true
		return nil
	}

	controller := daemon.netController

	n, err := daemon.FindNetwork(idOrName)
	if err != nil {
		return err
	}

	if err := validateNetworkingConfig(n, endpointConfig); err != nil {
		return err
	}

	if updateSettings {
		if err := daemon.updateNetworkSettings(container, n); err != nil {
			return err
		}
	}

	if endpointConfig != nil {
		container.NetworkSettings.Networks[n.Name()] = endpointConfig
	}

	ep, err := container.GetEndpointInNetwork(n)
	if err == nil {
		return fmt.Errorf("Conflict. A container with name %q is already connected to network %s.", strings.TrimPrefix(container.Name, "/"), idOrName)
	}

	if _, ok := err.(libnetwork.ErrNoSuchEndpoint); !ok {
		return err
	}

	createOptions, err := container.BuildCreateEndpointOptions(n, isRestoring)
	if err != nil {
		return err
	}

	endpointName := strings.TrimPrefix(container.Name, "/")
	ep, err = n.CreateEndpoint(endpointName, createOptions...)
	if err != nil {
		return err
	}
	defer func() {
		if err != nil {
			if e := ep.Delete(); e != nil {
				logrus.Warnf("Could not rollback container connection to network %s", idOrName)
			}
		}
	}()

	if err := daemon.updateEndpointNetworkSettings(container, n, ep); err != nil {
		return err
	}

	sb := daemon.getNetworkSandbox(container)
	if sb == nil {
		options, err := daemon.buildSandboxOptions(container, n)
		if err != nil {
			return err
		}
		sb, err = controller.NewSandbox(container.ID, options...)
		if err != nil {
			return err
		}

		container.UpdateSandboxNetworkSettings(sb)
	}

	if err := ep.Join(sb); err != nil {
		return err
	}

	if err := container.UpdateJoinInfo(n, ep); err != nil {
		return derr.ErrorCodeJoinInfo.WithArgs(err)
	}

	daemon.LogNetworkEventWithAttributes(n, "connect", map[string]string{"container": container.ID})
	return nil
}

// DisconnectFromNetwork disconnects container from network n.
func (daemon *Daemon) DisconnectFromNetwork(container *container.Container, n libnetwork.Network) error {
	if !container.Running {
		return derr.ErrorCodeNotRunning.WithArgs(container.ID)
	}

	if container.HostConfig.NetworkMode.IsHost() && containertypes.NetworkMode(n.Type()).IsHost() {
		return runconfig.ErrConflictHostNetwork
	}

	if err := disconnectFromNetwork(container, n); err != nil {
		return err
	}

	if err := container.ToDiskLocking(); err != nil {
		return fmt.Errorf("Error saving container to disk: %v", err)
	}

	attributes := map[string]string{
		"container": container.ID,
	}
	daemon.LogNetworkEventWithAttributes(n, "disconnect", attributes)
	return nil
}

func disconnectFromNetwork(container *container.Container, n libnetwork.Network) error {
	var (
		ep   libnetwork.Endpoint
		sbox libnetwork.Sandbox
	)

	s := func(current libnetwork.Endpoint) bool {
		epInfo := current.Info()
		if epInfo == nil {
			return false
		}
		if sb := epInfo.Sandbox(); sb != nil {
			if sb.ContainerID() == container.ID {
				ep = current
				sbox = sb
				return true
			}
		}
		return false
	}
	n.WalkEndpoints(s)

	if ep == nil {
		return fmt.Errorf("container %s is not connected to the network", container.ID)
	}

	if err := ep.Leave(sbox); err != nil {
		return fmt.Errorf("container %s failed to leave network %s: %v", container.ID, n.Name(), err)
	}

	if err := ep.Delete(); err != nil {
		return fmt.Errorf("endpoint delete failed for container %s on network %s: %v", container.ID, n.Name(), err)
	}

	delete(container.NetworkSettings.Networks, n.Name())
	return nil
}

func (daemon *Daemon) initializeNetworking(container *container.Container, isRestoring bool) error {
	var err error

	if container.HostConfig.NetworkMode.IsContainer() {
		// we need to get the hosts files from the container to join
		nc, err := daemon.getNetworkedContainer(container.ID, container.HostConfig.NetworkMode.ConnectedContainer())
		if err != nil {
			return err
		}
		container.HostnamePath = nc.HostnamePath
		container.HostsPath = nc.HostsPath
		container.ResolvConfPath = nc.ResolvConfPath
		container.Config.Hostname = nc.Config.Hostname
		container.Config.Domainname = nc.Config.Domainname
		return nil
	}

	if container.HostConfig.NetworkMode.IsHost() {
		container.Config.Hostname, err = os.Hostname()
		if err != nil {
			return err
		}

		parts := strings.SplitN(container.Config.Hostname, ".", 2)
		if len(parts) > 1 {
			container.Config.Hostname = parts[0]
			container.Config.Domainname = parts[1]
		}

	}

	if err := daemon.allocateNetwork(container, isRestoring); err != nil {
		return err
	}

	return container.BuildHostnameFile()
}

// called from the libcontainer pre-start hook to set the network
// namespace configuration linkage to the libnetwork "sandbox" entity
func (daemon *Daemon) setNetworkNamespaceKey(containerID string, pid int) error {
	path := fmt.Sprintf("/proc/%d/ns/net", pid)
	var sandbox libnetwork.Sandbox
	search := libnetwork.SandboxContainerWalker(&sandbox, containerID)
	daemon.netController.WalkSandboxes(search)
	if sandbox == nil {
		return derr.ErrorCodeNoSandbox.WithArgs(containerID, "no sandbox found")
	}

	return sandbox.SetKey(path)
}

func (daemon *Daemon) getIpcContainer(container *container.Container) (*container.Container, error) {
	containerID := container.HostConfig.IpcMode.Container()
	c, err := daemon.GetContainer(containerID)
	if err != nil {
		return nil, err
	}
	if !c.IsRunning() {
		return nil, derr.ErrorCodeIPCRunning.WithArgs(containerID)
	}
	return c, nil
}

func (daemon *Daemon) getNetworkedContainer(containerID, connectedContainerID string) (*container.Container, error) {
	nc, err := daemon.GetContainer(connectedContainerID)
	if err != nil {
		return nil, err
	}
	if containerID == nc.ID {
		return nil, derr.ErrorCodeJoinSelf
	}
	if !nc.IsRunning() {
		return nil, derr.ErrorCodeJoinRunning.WithArgs(connectedContainerID)
	}
	return nc, nil
}

func (daemon *Daemon) releaseNetwork(container *container.Container) {
	if container.HostConfig.NetworkMode.IsContainer() || container.Config.NetworkDisabled {
		return
	}

	sid := container.NetworkSettings.SandboxID
	settings := container.NetworkSettings.Networks
	if sid == "" || len(settings) == 0 {
		return
	}

	var networks []libnetwork.Network
	for n, epSettings := range settings {
		if nw, err := daemon.FindNetwork(n); err == nil {
			networks = append(networks, nw)
		}
		cleanOperationalData(epSettings)
	}

	sb, err := daemon.netController.SandboxByID(sid)
	if err != nil {
		logrus.Errorf("error locating sandbox id %s: %v", sid, err)
		return
	}

	if err := sb.Delete(); err != nil {
		logrus.Errorf("Error deleting sandbox id %s for container %s: %v", sid, container.ID, err)
	}

	attributes := map[string]string{
		"container": container.ID,
	}
	for _, nw := range networks {
		daemon.LogNetworkEventWithAttributes(nw, "disconnect", attributes)
	}
}

func (daemon *Daemon) setupIpcDirs(c *container.Container) error {
	rootUID, rootGID := daemon.GetRemappedUIDGID()
	if !c.HasMountFor("/dev/shm") {
		shmPath, err := c.ShmResourcePath()
		if err != nil {
			return err
		}

		if err := idtools.MkdirAllAs(shmPath, 0700, rootUID, rootGID); err != nil {
			return err
		}

		shmSize := container.DefaultSHMSize
		if c.HostConfig.ShmSize != 0 {
			shmSize = c.HostConfig.ShmSize
		}
		shmproperty := "mode=1777,size=" + strconv.FormatInt(shmSize, 10)
		if err := syscall.Mount("shm", shmPath, "tmpfs", uintptr(syscall.MS_NOEXEC|syscall.MS_NOSUID|syscall.MS_NODEV), label.FormatMountLabel(shmproperty, c.GetMountLabel())); err != nil {
			return fmt.Errorf("mounting shm tmpfs: %s", err)
		}
		if err := os.Chown(shmPath, rootUID, rootGID); err != nil {
			return err
		}
	}

	if !c.HasMountFor("/dev/mqueue") {
		mqueuePath, err := c.MqueueResourcePath()
		if err != nil {
			return err
		}

		if err := idtools.MkdirAllAs(mqueuePath, 0700, rootUID, rootGID); err != nil {
			return err
		}

		if err := syscall.Mount("mqueue", mqueuePath, "mqueue", uintptr(syscall.MS_NOEXEC|syscall.MS_NOSUID|syscall.MS_NODEV), ""); err != nil {
			return fmt.Errorf("mounting mqueue mqueue : %s", err)
		}
	}

	return nil
}

func (daemon *Daemon) mountVolumes(container *container.Container) error {
	mounts, err := daemon.setupMounts(container)
	if err != nil {
		return err
	}

	for _, m := range mounts {
		dest, err := container.GetResourcePath(m.Destination)
		if err != nil {
			return err
		}

		var stat os.FileInfo
		stat, err = os.Stat(m.Source)
		if err != nil {
			return err
		}
		if err = fileutils.CreateIfNotExists(dest, stat.IsDir()); err != nil {
			return err
		}

		opts := "rbind,ro"
		if m.Writable {
			opts = "rbind,rw"
		}

		if err := mount.Mount(m.Source, dest, "bind", opts); err != nil {
			return err
		}
	}

	return nil
}

func killProcessDirectly(container *container.Container) error {
	if _, err := container.WaitStop(10 * time.Second); err != nil {
		// Ensure that we don't kill ourselves
		if pid := container.GetPID(); pid != 0 {
			logrus.Infof("Container %s failed to exit within 10 seconds of kill - trying direct SIGKILL", stringid.TruncateID(container.ID))
			if err := syscall.Kill(pid, 9); err != nil {
				if err != syscall.ESRCH {
					return err
				}
				logrus.Debugf("Cannot kill process (pid=%d) with signal 9: no such process.", pid)
			}
		}
	}
	return nil
}

func getDevicesFromPath(deviceMapping containertypes.DeviceMapping) (devs []*configs.Device, err error) {
	device, err := devices.DeviceFromPath(deviceMapping.PathOnHost, deviceMapping.CgroupPermissions)
	// if there was no error, return the device
	if err == nil {
		device.Path = deviceMapping.PathInContainer
		return append(devs, device), nil
	}

	// if the device is not a device node
	// try to see if it's a directory holding many devices
	if err == devices.ErrNotADevice {

		// check if it is a directory
		if src, e := os.Stat(deviceMapping.PathOnHost); e == nil && src.IsDir() {

			// mount the internal devices recursively
			filepath.Walk(deviceMapping.PathOnHost, func(dpath string, f os.FileInfo, e error) error {
				childDevice, e := devices.DeviceFromPath(dpath, deviceMapping.CgroupPermissions)
				if e != nil {
					// ignore the device
					return nil
				}

				// add the device to userSpecified devices
				childDevice.Path = strings.Replace(dpath, deviceMapping.PathOnHost, deviceMapping.PathInContainer, 1)
				devs = append(devs, childDevice)

				return nil
			})
		}
	}

	if len(devs) > 0 {
		return devs, nil
	}

	return devs, derr.ErrorCodeDeviceInfo.WithArgs(deviceMapping.PathOnHost, err)
}

func mergeDevices(defaultDevices, userDevices []*configs.Device) []*configs.Device {
	if len(userDevices) == 0 {
		return defaultDevices
	}

	paths := map[string]*configs.Device{}
	for _, d := range userDevices {
		paths[d.Path] = d
	}

	var devs []*configs.Device
	for _, d := range defaultDevices {
		if _, defined := paths[d.Path]; !defined {
			devs = append(devs, d)
		}
	}
	return append(devs, userDevices...)
}

func detachMounted(path string) error {
	return syscall.Unmount(path, syscall.MNT_DETACH)
}

func isLinkable(child *container.Container) bool {
	// A container is linkable only if it belongs to the default network
	_, ok := child.NetworkSettings.Networks["bridge"]
	return ok
}<|MERGE_RESOLUTION|>--- conflicted
+++ resolved
@@ -634,13 +634,8 @@
 		updateSettings = true
 	}
 
-<<<<<<< HEAD
-	for n := range container.NetworkSettings.Networks {
-		if err := daemon.connectToNetwork(container, n, updateSettings, isRestoring); err != nil {
-=======
 	for n, nConf := range container.NetworkSettings.Networks {
-		if err := daemon.connectToNetwork(container, n, nConf, updateSettings); err != nil {
->>>>>>> 2bb3fc1b
+		if err := daemon.connectToNetwork(container, n, nConf, updateSettings, isRestoring); err != nil {
 			return err
 		}
 	}
@@ -718,11 +713,8 @@
 	if !container.Running {
 		return derr.ErrorCodeNotRunning.WithArgs(container.ID)
 	}
-<<<<<<< HEAD
-	if err := daemon.connectToNetwork(container, idOrName, true, false); err != nil {
-=======
-	if err := daemon.connectToNetwork(container, idOrName, endpointConfig, true); err != nil {
->>>>>>> 2bb3fc1b
+	// TODO: isRestoring
+	if err := daemon.connectToNetwork(container, idOrName, endpointConfig, true, false); err != nil {
 		return err
 	}
 	if err := container.ToDiskLocking(); err != nil {
@@ -731,11 +723,7 @@
 	return nil
 }
 
-<<<<<<< HEAD
-func (daemon *Daemon) connectToNetwork(container *container.Container, idOrName string, updateSettings bool, isRestoring bool) (err error) {
-=======
-func (daemon *Daemon) connectToNetwork(container *container.Container, idOrName string, endpointConfig *networktypes.EndpointSettings, updateSettings bool) (err error) {
->>>>>>> 2bb3fc1b
+func (daemon *Daemon) connectToNetwork(container *container.Container, idOrName string, endpointConfig *networktypes.EndpointSettings, updateSettings bool, isRestoring bool) (err error) {
 	if container.HostConfig.NetworkMode.IsContainer() {
 		return runconfig.ErrConflictSharedNetwork
 	}
